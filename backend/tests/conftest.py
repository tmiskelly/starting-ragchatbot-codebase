--- conflicted
+++ resolved
@@ -1,15 +1,11 @@
 import os
-<<<<<<< HEAD
 import sys
-from unittest.mock import MagicMock, Mock
-
-import pytest
-=======
-from unittest.mock import Mock, MagicMock, patch
+from unittest.mock import MagicMock, Mock, patch
 from fastapi.testclient import TestClient
 import tempfile
 import shutil
->>>>>>> 997a5cc8
+
+import pytest
 
 # Add the backend directory to the Python path
 sys.path.insert(0, os.path.dirname(os.path.dirname(os.path.abspath(__file__))))
@@ -130,6 +126,7 @@
     generator.client = mock_anthropic_client
     return generator
 
+
 @pytest.fixture
 def mock_rag_system(test_config):
     """Mock RAG system for API testing"""
@@ -155,6 +152,7 @@
     mock_rag.session_manager = mock_session_manager
     
     return mock_rag
+
 
 @pytest.fixture
 def test_app(mock_rag_system):
@@ -243,10 +241,12 @@
     
     return app
 
+
 @pytest.fixture
 def client(test_app):
     """FastAPI test client"""
     return TestClient(test_app)
+
 
 @pytest.fixture
 def temp_directory():
