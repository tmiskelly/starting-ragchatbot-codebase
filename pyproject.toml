[project]
name = "starting-codebase"
version = "0.1.0"
description = "Add your description here"
readme = "README.md"
requires-python = ">=3.13"
dependencies = [
    "chromadb==1.0.15",
    "anthropic==0.58.2",
    "sentence-transformers==5.0.0",
    "fastapi==0.116.1",
    "uvicorn==0.35.0",
    "python-multipart==0.0.20",
    "python-dotenv==1.1.1",
    "pytest>=8.4.1",
    "pytest-asyncio>=1.1.0",
<<<<<<< HEAD
    "black>=24.0.0",
    "isort>=5.13.0",
    "flake8>=7.0.0",
    "mypy>=1.8.0",
]

[tool.black]
line-length = 88
target-version = ['py313']
include = '\.pyi?$'
extend-exclude = '''
/(
  # directories
  \.eggs
  | \.git
  | \.hg
  | \.mypy_cache
  | \.tox
  | \.venv
  | build
  | dist
)/
'''

[tool.isort]
profile = "black"
multi_line_output = 3
line_length = 88
known_first_party = ["backend"]

[tool.mypy]
python_version = "3.13"
warn_return_any = false
warn_unused_configs = true
disallow_untyped_defs = false
ignore_missing_imports = true
check_untyped_defs = false
warn_no_return = false
disable_error_code = ["var-annotated", "arg-type", "operator", "override", "return-value"]

[tool.flake8]
max-line-length = 88
extend-ignore = ["E203", "W503"]
exclude = [
    ".git",
    "__pycache__",
    ".venv",
    "build",
    "dist"
=======
    "httpx>=0.27.0",
]

[tool.pytest.ini_options]
minversion = "8.0"
addopts = "-ra -q --tb=short"
testpaths = ["backend/tests"]
python_files = ["test_*.py"]
python_classes = ["Test*"]
python_functions = ["test_*"]
asyncio_mode = "auto"
filterwarnings = [
    "ignore::DeprecationWarning",
    "ignore::PendingDeprecationWarning",
    "ignore:resource_tracker.*:UserWarning",
>>>>>>> 997a5cc8
]<|MERGE_RESOLUTION|>--- conflicted
+++ resolved
@@ -14,11 +14,11 @@
     "python-dotenv==1.1.1",
     "pytest>=8.4.1",
     "pytest-asyncio>=1.1.0",
-<<<<<<< HEAD
     "black>=24.0.0",
     "isort>=5.13.0",
     "flake8>=7.0.0",
     "mypy>=1.8.0",
+    "httpx>=0.27.0",
 ]
 
 [tool.black]
@@ -64,8 +64,6 @@
     ".venv",
     "build",
     "dist"
-=======
-    "httpx>=0.27.0",
 ]
 
 [tool.pytest.ini_options]
@@ -80,5 +78,4 @@
     "ignore::DeprecationWarning",
     "ignore::PendingDeprecationWarning",
     "ignore:resource_tracker.*:UserWarning",
->>>>>>> 997a5cc8
 ]